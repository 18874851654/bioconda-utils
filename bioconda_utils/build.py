--- conflicted
+++ resolved
@@ -171,11 +171,6 @@
     anaconda_upload=False,
     mulled_upload_target=None,
     check_channels=None,
-<<<<<<< HEAD
-    quick=False,
-=======
-    disable_travis_env_vars=False,
->>>>>>> 79d55821
 ):
     """
     Build one or many bioconda packages.
@@ -224,16 +219,6 @@
         `config['channels'][0]`). If this list is empty, then do not check any
         channels.
 
-<<<<<<< HEAD
-    quick : bool
-        Speed up recipe filtering by only checking those that are reasonably
-        new.
-
-=======
-    disable_travis_env_vars : bool
-        By default, any env vars starting with TRAVIS are sent to the Docker
-        container. Use this to disable that behavior.
->>>>>>> 79d55821
     """
     orig_config = config
     config = utils.load_config(config)
