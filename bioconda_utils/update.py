"""Updates packages when new upstream releases become available

Overview:

- The `Scanner` initializes the `asyncio` loop and for each recipe,
  loads the ``meta.yaml`` using `Recipe` and executes its `Filter`
  objects for each recipe.

- The `Recipe` handles reading, modification and writing of
   ``meta.yaml`` files.

- The filters `ExcludeSubrecipe` and `ExcludeOtherChannel` exclude
  recipes in sub folders and present in other channels as configured.

- The filter `UpdateVersion` determines available upstream verions
  using `Hoster` and its subclasses, selects the most recent,
  acceptable version and uses `Recipe` to replace

- Subclasses of `Hoster` define how to handle each hoster. Hosters are
  selected by regex matching each source URL in a recipe. The
  `HTMLHoster` provides parsing for hosting sites listing new
  releases in HTML format (probably covers most). Adding a hoster is
  as simple as defining a regex to match the existing source URL, a
  formatting string creating the URL of the relases page and a regex
  to match links and extract their version.

- The filter `UpdateChecksum` downloads the modified source URLs
  and updates the checksums for each source of a recipe.

- The filter `CommitToBranch` commits the changes made to each recipe
  to individual branches.

- The filter `WriteRecipe` (alternate to `CommitToBranch` simply
  writes changes to the current branch.

- The filter `CreateGithubPR` creates pull requests on GitHub for
  changes made to per-recipe-branches.

Rationale (for all those imports):

- We use `asyncio` because it allows us to "to something else" while
  we are waiting for one of the many remote servers to complete a
  request (or fail to). As a consequence, we use `aiohttp` for HTTP
  requests, `aiofiles` for file I/O and `gidget` to access the GitHub
  API. Retrying is handled using decorators from `backoff`.

- We need to use `regex` rather than `re` to allow recursive matching
  to manipulate capture groups in URL patterns as
  needed. (Technically, we could avoid this using a Snakemake wildcard
  type syntax to define the patterns - implementers welcome).

- We use `ruamel.yaml` to know where in a ``.yaml`` file a value is
  defined. Ideally, we would extend its round-trip type to handle the
  `# [exp]` line selectors and at least simple parts of Jinja2
  template expansion.

- Using `git` simply looks nicer than doing lot of `subprocess` calls
  ourselves. An `asyncio` version would be nice though.

"""

import abc
import asyncio
import inspect
import logging
import os

from collections import defaultdict, Counter
from concurrent.futures import ThreadPoolExecutor
from copy import copy
from hashlib import sha256
from html.parser import HTMLParser
from urllib.parse import urljoin
from typing import Any, Dict, List, Mapping, Match, Optional, Pattern, \
    Sequence, Set, Tuple

import aiohttp
import aiofiles
import backoff
import regex as re
import git

from conda.models.version import VersionOrder
from ruamel.yaml import YAML
from ruamel.yaml.constructor import DuplicateKeyError
from gidgethub import aiohttp as gh_aiohttp
from pkg_resources import parse_version
from tqdm import tqdm

from . import utils

# pkg_resources.parse_version returns a Version or LegacyVersion object
# as defined in packaging.version. Since it's bundling it's own copy of
# packaging, the class it returns is not the same as the one we can import.
# So we cheat by having it create a LegacyVersion delibarately.
LegacyVersion = parse_version("").__class__  # pylint: disable=invalid-name

yaml = YAML(typ="rt")  # pylint: disable=invalid-name
logger = logging.getLogger(__name__)  # pylint: disable=invalid-name


#: Matches named capture groups
#: This is so complicated because we need to parse matched, not-escaped
#: parentheses to determine where the clause ends.
#: Requires regex package for recursion.
RE_CAPGROUP = re.compile(r"\(\?P<(\w+)>(?>[^()]+|\\\(|\\\)|(\((?>[^()]+|\\\(|\\\)|(?2))*\)))*\)")


def dedup_named_capture_group(pattern):
    """Replaces repetitions of capture groups with matches to first instance"""
    seen: Set[str] = set()

    def replace(match):
        name: str = match.group(1)
        if name in seen:
            return f"(?P={name})"
        seen.add(name)
        return match.group(0)
    return re.sub(RE_CAPGROUP, replace, pattern)


def replace_named_capture_group(pattern, vals: Dict[str, str]):
    """Replaces capture groups with values from **vals**"""
    def replace(match):
        name = match.group(1)
        if name in vals:
            return vals[name]
        return match.group(0)
    return re.sub(RE_CAPGROUP, replace, pattern)


class Recipe():
    """Represents a recipe (meta.yaml) in editable form

    Using conda-build to render recipe is slow and a one-way
    process. We need to be able to load **and** save recipes, which is
    handled by the representation in this class.

    Recipes undergo two manipulation rounds before parsed as YAML:
     1. Selecting lines using ``# [expression]``
     2. Rendering as Jinja2 template

    (1) is currently unhandled, leading to recipes with repeated mapping keys
    (commonly two ``url`` keys). Those recipes are ignored for the time being.

    """
    JINJA_VARS = {
        "cran_mirror": "https://cloud.r-project.org"
    }

    def __init__(self, recipe_dir, recipe_folder):
        if not recipe_dir.startswith(recipe_folder):
<<<<<<< HEAD
            raise RuntimeError(
                f"{recipe_folder} is not prefix of {recipe_dir}"
            )
=======
            raise RuntimeError(f"{recipe_folder} is not prefix of {recipe_dir}")
        #: path to recipe dir from CWD
>>>>>>> 39c8830f
        self.dir = recipe_dir
        #: path to folder containing recipes
        self.basedir = recipe_folder
        #: relative path to recipe dir from folder containing recipes
        #: this is effectively the recipe "name"
        self.reldir = recipe_dir[len(recipe_folder):].strip("/")
        #: full path to meta.yaml
        self.path = os.path.join(self.dir, "meta.yaml")

        ### These will be filled in by render:

        #: Version of package(s) built by recipe
        self.version = ""
        #: Name of toplevel package built by recipe
        #: Important: this may be different from the Recipe's "name" (`reldir`)
        #: and may not list all packages built by the recipe (``outputs:``).
        self.name = ""
        #: Config options set in recipe specifically for us
        self.config: Dict[str, Any] = {}
        #: Parsed recipe YAML
        self.meta: Dict[str, Any] = {}

        ### These will be filled in by load_from_string

        #: Lines of the raw recipe file
        self.meta_yaml: List[str] = []
        #: Original recipe before modifications
        self.orig: Recipe = copy(self)

    def __str__(self) -> str:
        return self.reldir

    def load_from_string(self, data) -> bool:
        """Load and `render` recipe contents from disk"""
        self.meta_yaml = data.splitlines()
        if not self.meta_yaml:
            return False
        if not self.render():
            return False
        self.orig = copy(self)
        return True

    def dump(self):
        """Dump recipe content"""
        return "\n".join(self.meta_yaml) + "\n"

    def render(self) -> bool:
        """Convert recipe text into data structure

        - create jinja template from recipe content
        - render template
        - parse yaml
        """
        template = utils.jinja_silent_undef.from_string(
            "\n".join(self.meta_yaml)
        )
        try:
            self.meta = yaml.load(template.render(self.JINJA_VARS))
        except DuplicateKeyError:
            logger.error("Recipe %s: duplicate key", self)
            return False
        try:
            self.version = str(self.meta["package"]["version"])
            self.name = self.meta["package"]["name"]
        except KeyError as ex:
            raise RuntimeError(f"{self.dir} yaml missing {ex.args[0]}")
        self.config = self.meta.get("extra", {}).get("watch", {})
        return True

    def replace(self, before: str, after: str,
                within: Sequence[str] = ("package", "source")) -> bool:
        """Runs string replace on parts of recipe text.

        - Lines considered are those containing Jinja set statements
        (``{% set var="val" %}``) and those defining the top level
        Mapping entries given by **within** (default:``package`` and
        ``source``).

        - Cowardly refuses to modify lines with ``# [expression]``
        selectors.
        """
        # get lines starting with "{%"
        lines = set()
        for lineno, line in enumerate(self.meta_yaml):
            if line.strip().startswith("{%"):
                lines.add(lineno)

        # get lines covered by keys listed in ``within``
        start: Optional[int] = None
        for key in self.meta.keys():
            lineno = self.meta[key].lc.line
            if key in within:
                if start is None:
                    start = lineno
            else:
                if start is not None:
                    lines.update(range(start, lineno))
                    start = None
        if start is not None:
            lines.update(range(start, len(self.meta_yaml)))

        # replace within those lines, erroring on "# [asd]" selectors
        replacements = 0
        for lineno in sorted(lines):
            line = self.meta_yaml[lineno]
            if before not in line:
                continue
            if re.search(re.escape(before) + r".*#.*\[", line):
                logger.error("Recipe %s: cannot replace %s->%s "
                             "due to '# [flag]' selector in line %i",
                             self, before, after, line)
                return False
            self.meta_yaml[lineno] = line.replace(before, after)
            replacements += 1
        logger.debug("Replaced in %s: %s -> %s (%i times)",
                     self, before, after, replacements)
        return True

    def reset_buildnumber(self) -> bool:
        """Resets the build number"""
        lineno: int = self.meta["build"].lc.key("number")[0]
        line = self.meta_yaml[lineno]
        line = re.sub("number: [0-9]+", "number: 0", line)
        self.meta_yaml[lineno] = line
        return True


class Filter(abc.ABC):
    """Function object type called by Scanner"""
    def __init__(self, scanner: "Scanner") -> None:
        self.scanner = scanner

    @abc.abstractmethod
    async def apply(self, recipe: Recipe) -> bool:
        """Process a recipe. Returns False if processing should stop"""

    async def async_init(self) -> None:
        """Called inside loop before processing"""

    def finalize(self) -> None:
        """Called at the end of a run"""


class Scanner():
    """Scans recipes and applies filters in asyncio loop

    Arguments:
      recipe_folder: location of recipe directories
      packages: glob pattern to select recipes
      config: config.yaml (unused)
    """
    class EndProcessing(BaseException):
        """For Filters to tell the scanner to stop"""

    def __init__(self, recipe_folder: str, packages: str, config: str) -> None:
        with open(config, "r") as config_file:
            #: config
            self.config = yaml.load(config_file)
            self.config['blacklists'] = [
                os.path.join(os.path.dirname(config), bl)
                for bl in self.config['blacklists']
            ]
        #: folder containing recipes
        self.recipe_folder: str = recipe_folder
        #: list of recipe folders to scan
        self.recipes: List[str] = list(utils.get_recipes(self.recipe_folder, packages))
        try:  # get or create loop (threads don't have one)
            self.loop = asyncio.get_event_loop()
        except RuntimeError:
            self.loop = asyncio.new_event_loop()
            asyncio.set_event_loop(self.loop)
        #: executor for running local io
        self.executor: ThreadPoolExecutor = ThreadPoolExecutor()
        #: semaphore to limit io parallelism
        self.io_sem: asyncio.Semaphore = asyncio.Semaphore(1)
        #: counter to gather stats on various states
        self.stats: Counter = Counter()
        #: aiohttp session (only exists while running)
        self.session: aiohttp.ClientSession = None
        #: filters
        self.filters: List[Filter] = []

    def add(self, filt: Filter, *args, **kwargs) -> None:
        """Adds `Filter` to this `Scanner`"""
        self.filters.append(filt(self, *args, **kwargs))

    def run(self) -> bool:
        """Runs scanner

        This starts the asyncio loop and manages shutdown.
        """
        try:
            task = asyncio.ensure_future(self._async_run())
            self.loop.run_until_complete(task)
            logger.warning("Finished update")
        except (KeyboardInterrupt, self.EndProcessing) as exc:
            if isinstance(exc, KeyboardInterrupt):
                logger.error("Ctrl-C pressed - aborting...")
            if isinstance(exc, self.EndProcessing):
                logger.error("Terminating...")
            task.cancel()
            try:
                self.loop.run_until_complete(task)
            except asyncio.CancelledError:
                pass
        for key, value in self.stats.most_common():
            logger.info("%s: %s", key, value)
        for filt in self.filters:
            filt.finalize()
        return task.result()

    async def _async_run(self) -> bool:
        """Runner within async loop"""
        async with aiohttp.ClientSession() as session:
            self.session = session
            await asyncio.gather(*(filt.async_init() for filt in self.filters))
            coros = [
                asyncio.ensure_future(
                    self.process(recipe_dir)
                )
                for recipe_dir in self.recipes
            ]
            try:
                with tqdm(asyncio.as_completed(coros),
                          total=len(coros)) as tcoros:
                    return all([await coro for coro in tcoros])
            except asyncio.CancelledError:
                for coro in coros:
                    coro.cancel()
                await asyncio.wait(coros)
                return False

    async def process(self, recipe_dir: str) -> bool:
        """Applies the filters to a recipe"""
        try:
            recipe = Recipe(recipe_dir, self.recipe_folder)
            for filt in self.filters:
                if not await filt.apply(recipe):
                    return False
        except asyncio.CancelledError:
            return False
        except Exception:  # pylint: disable=broad-except
            logger.exception("While processing %s", recipe_dir)
            return False

    async def run_io(self, func, *args):
        """Run **func** in thread pool executor using **args**"""
        async with self.io_sem:
            return await self.loop.run_in_executor(self.executor, func, *args)

    @backoff.on_exception(backoff.fibo, aiohttp.ClientResponseError, max_tries=20,
                          giveup=lambda ex: ex.code not in [429, 502, 503, 504])
    async def get_text_from_url(self, url: str) -> str:
        """Fetch content at **url** and return as text

        - On non-permanent errors (429, 502, 503, 504), the GET is retried 10 times with
        increasing wait times according to fibonacci series.
        - Permanent errors raise a ClientResponseError
        """
        async with self.session.get(url) as resp:
            resp.raise_for_status()
            return await resp.text()

    @backoff.on_exception(backoff.fibo, aiohttp.ClientResponseError, max_tries=20,
                          giveup=lambda ex: ex.code not in [429, 502, 503, 504])
    async def get_checksum_from_url(self, url: str, desc: str) -> str:
        """Compute sha256 checksum of content at **url**

        Shows TQDM progress monitor with label **desc**.
        """
        checksum = sha256()
        async with self.session.get(url) as resp:
            resp.raise_for_status()
            size = int(resp.headers.get("Content-Length", 0))
            with tqdm(total=size, unit='B', unit_scale=True, unit_divisor=1024,
                      desc=desc, miniters=1, leave=False, disable=None) as progress:
                while True:
                    block = await resp.content.read(1024*1024)
                    if not block:
                        break
                    progress.update(len(block))
                    await self.loop.run_in_executor(self.executor, checksum.update, block)
        return checksum.hexdigest()


class ExcludeOtherChannel(Filter):
    """Filters recipes matching packages in other **channels**"""
    def __init__(self, scanner: "Scanner", channels: Sequence[str],
                 cache: str) -> None:
        super().__init__(scanner)
        from .linting import channel_dataframe
        logger.info("Loading package lists for %s", channels)
        cdf = channel_dataframe(channels=channels, cache=cache)
        cdf['versionorder'] = cdf['version'].apply(VersionOrder)
        self.other_latest = cdf.groupby('name')['versionorder'].agg(max)

    async def apply(self, recipe):
        # FIXME: handle recipes with multiple outputs
        if recipe.name in self.other_latest:
            self.scanner.stats["SKIPPED_OTHER_CHANNEL"] += 1
            logger.info("Skipping %s because it's in other channels", recipe)
            return False
        return True


class ExcludeSubrecipe(Filter):
    """Filters sub-recipes

    Unless **always** is True, subrecipes specifically enabled via
    ``extra: watch: enable: yes`` will not be filtered.
    """
    def __init__(self, scanner: "Scanner", always=False) -> None:
        super().__init__(scanner)
        self.always_exclude = always

    async def apply(self, recipe):
        is_subrecipe = recipe.reldir.count("/") > 0
        enabled = recipe.config.get("enable", False)
        skip = is_subrecipe and not (enabled and not self.always_exclude)
        if skip:
            logger.debug("Skipping subrecipe %s", recipe)
            self.scanner.stats["SKIPPED_SUBRECIPE"] += 1
        return not skip


class ExcludeBlacklisted(Filter):
    """Filters blacklisted recipes"""
    def __init__(self, scanner):
        super().__init__(scanner)
        self.blacklisted = utils.get_blacklist(
            scanner.config["blacklists"],
            scanner.recipe_folder)
        logger.warning("Excluding %i blacklisted recipes", len(self.blacklisted))

    async def apply(self, recipe):
        if recipe.reldir in self.blacklisted:
            logger.debug("Excluding %s", recipe)
            self.scanner.stats["BLACKLISTED"] += 1
            return False
        return True


class UpdateVersion(Filter):
    """Checks for updates to a recipe

    - In the most simple case, a package has a single URL which also indicates the version
    - Recipes may have alternative download locations
      => Update to newest available, disable others as comment
    - Recipes may have multiple sources
      => Ignore URLs not matching main recipe version

    stages:
     1. select hoster based on source URL
     2. hoster determines releases page url
     3. fetch url
     4. hoster extracts (link,version) pairs
     5. select newest
     4. update sources
    """
    def __init__(self, scanner: "Scanner") -> None:
        super().__init__(scanner)
        #: failed urls - for later inspection
        self.failed_urls: List[str] = []

    def finalize(self):
        if self.failed_urls:
            with open("failed_urls.txt", "w") as out:
                out.write("\n".join(self.failed_urls))

    async def apply(self, recipe: Recipe) -> bool:
        logger.debug("Checking for updates to %s - %s", recipe, recipe.version)

        sources = recipe.meta.get("source")
        if not sources:
            logger.info("Recipe %s is a metapackage (no sources)", recipe)
            self.scanner.stats["METAPACKAGE"] += 1
            return False

        if isinstance(sources, Mapping):
            versions = await self.get_versions(recipe, sources, 1)
            if not versions:
                return False
            latest = self.select_version(recipe.version, versions.keys())
        else:
            self.scanner.stats["MULTISOURCE"] += 1
            logger.info("Recipe %s is multi-source", recipe)
            # FIXME: handle multisource
            #for n, source in enumerate(sources):
            #    self.update_source(sources, n)
            return False

        if latest == recipe.version:
            logger.debug("Recipe %s is up to date", recipe)
            self.scanner.stats["OK"] += 1
            return False

        logger.info("Recipe %s has a new version %s > %s", recipe, latest, recipe.version)
        self.scanner.stats["HAVE_UPDATE"] += 1

        if not recipe.replace(recipe.version, latest):
            self.scanner.stats["UPDATE_FAIL_VERSION"] += 1
            return False
        if not recipe.reset_buildnumber():
            self.scanner.stats["UPDATE_FAIL_BUILNO"] += 1
            return False
        if not recipe.render():
            self.scanner.stats["UPDATE_FAIL_RENDER"] += 1
            return False
        if recipe.version != latest:
            self.scanner.stats["UPDATE_FAIL_VERSION"] += 1
            return False
        return True

    async def get_versions(self, recipe: Recipe, source: Mapping[Any, Any],
                           source_idx: int):
        """Select hosters and retrieve versions for this source"""
        urls = source.get("url")
        if isinstance(urls, str):
            urls = [urls]
        if not urls:
            logger.info("Package %s has no url in source %i", recipe, source_idx+1)
            self.scanner.stats["ERROR_NO_URLS"] += 1
            return

        version_map: Dict[str, Dict[str, Any]] = defaultdict(dict)
        for url in urls:
            hoster = Hoster.select_hoster(url)
            if not hoster:
                self.scanner.stats["UNKNOWN_URL"] += 1
                logger.debug("Failed to parse url '%s'", url)
                self.failed_urls += [url]
                match = re.search(r"://([^/]+)/", url)
                if match:
                    self.scanner.stats[f"UNKNOWN_URL_{match.group(1)}"] += 1
                continue
            logger.debug("Scanning with %s", hoster.__class__.__name__)
            try:
                versions = await hoster.get_versions(self.scanner)
                for match in versions:
                    version_map[match["version"]][url] = match
            except aiohttp.ClientResponseError as exc:
                self.scanner.stats[f"HTTP_{exc.code}"] += 1
                logger.debug("HTTP %s when getting %s", exc, url)

        if not version_map:
            logger.debug("Failed to parse any url in %s", recipe)
            return

        return version_map

    @staticmethod
    def select_version(current: str, versions: Sequence[str]) -> str:
        """Chooses the most recent, acceptable version out of **versions**

        - must be newer than current (as defined by conda VersionOrder)

        - may only be a pre-release if current is pre-release (as
          defined by parse_version)

        - may only be "Legacy" (=strange) if current is Legacy (as
          defined by parse_version)
        """
        current_version = parse_version(current)
        current_is_legacy = isinstance(current_version, LegacyVersion)
        latest_vo = VersionOrder(current)
        latest = current
        for vers in versions:
            vers_version = parse_version(vers)
            # allow prerelease only if current is prerelease
            if vers_version.is_prerelease and not current_version.is_prerelease:
                continue
            # allow legacy only if current is legacy
            vers_is_legacy = isinstance(vers_version, LegacyVersion)
            if vers_is_legacy and not current_is_legacy:
                continue
            # using conda version order here as that's what will be
            # used by the package manager
            vers_vo = VersionOrder(vers)
            if vers_vo > latest_vo:
                latest_vo = vers_vo
                latest = vers

        return latest


class UpdateChecksums(Filter):
    """Download upstream source files, recompute checksum and update Recipe"""

    async def apply(self, recipe: Recipe) -> bool:
        sources = recipe.meta["source"]
        logger.info("Updating checksum for %s %s", recipe, recipe.version)
        if isinstance(sources, Mapping):
            sources = [sources]
        res = all([await self.update_source(recipe, source, n)
                   for n, source in enumerate(sources)])
        if res:
            return recipe.render()
        self.scanner.stats["UPDATE_FAIL_CHECKSUM"] += 1
        return False

    async def update_source(self, recipe: Recipe, source: Mapping, source_idx: int) -> bool:
        """Updates one source

        Each source has its own checksum, but all urls in one source must have
        the same checksum (if the link is available).

        We don't fail if the link is not available as cargo-port will only update
        after the recipe was built and uploaded.
        """
        for checksum_type in ("sha256", "sha1", "md5"):
            checksum = source.get(checksum_type)
            if checksum:
                break
        else:
            logger.error("Recipe %s has no checksum", recipe)
            return False
        if checksum_type != "sha256":
            logger.error("Recipe %s has checksum type %s", recipe, checksum_type)
            if not recipe.replace(checksum_type, "sha256"):
                return False

        urls = source["url"]
        if isinstance(urls, str):
            urls = [urls]
        new_checksums = []
        for url_idx, url in enumerate(urls):
            try:
                res = await self.scanner.get_checksum_from_url(
                    url, f"{recipe} [{source_idx}.{url_idx}]")
            except aiohttp.client_exceptions.ClientResponseError:
                res = None
            new_checksums.append(res)
        count = len(set(c for c in new_checksums if c is not None))
        if count == 0:
            logger.error("Recipe %s: update failed - no valid urls in source %s",
                         recipe, source_idx)
            return False
        if count > 1:
            logger.error("Recipe %s: checksum mismatch on updated sources", recipe)
            for idx, (csum, url) in enumerate(zip(new_checksums, urls)):
                logger.error("Recipe %s: url %s - got %s for %s",
                             recipe, idx, csum, url)
            return False
        new_checksum = next(c for c in new_checksums if c is not None)
        if not recipe.replace(checksum, new_checksum):
            return False
        return True


class GitHandler():
    """Encapsulates code to interact with git repo

    Arguments:
      recipe_folder: Base folder containing recipes (needed to determine
                     location of git repo).
    """
    def __init__(self, recipe_folder):
        #: current repository
        self.repo = git.Repo(recipe_folder, search_parent_directories=True)
        if self.repo.is_dirty():
            raise RuntimeError("Repository is in dirty state. Bailing out")

    def get_remote(self, desc):
        """Finds first remote containing **desc** in one of its URLs"""
        if desc in [r.name for r in self.repo.remotes]:
            return self.repo.remotes[desc]
        remotes = [r for r in self.repo.remotes
                   if any(filter(lambda x: desc in x, r.urls))]
        if not remotes:
            raise KeyError(f"No remote matching '{desc}' found")
        return remotes[0]

    def get_branch(self, branch_name: str):
        """Finds branch named **branch_name**"""
        if branch_name in self.repo.heads:
            return self.repo.heads[branch_name]
        return None

    def read_from_branch(self, branch, file_name: str) -> str:
        """Reads contents of file **file_name** from git branch **branch**"""
        abs_file_name = os.path.abspath(file_name)
        abs_repo_root = os.path.abspath(self.repo.working_dir)
        if not abs_file_name.startswith(abs_repo_root):
            raise RuntimeError(
                f"File {abs_file_name} not inside {abs_repo_root}"
            )
        rel_file_name = abs_file_name[len(abs_repo_root):].lstrip("/")
        return (branch.commit.tree / rel_file_name).data_stream.read().decode("utf-8")

    def close(self):
        """Release resources allocated"""
        self.repo.close()


class GitFilter(Filter):
    """Base class for `Filter`s needing access to the git repo

    Arguments:
       scanner: Scanner we are called from
       git_handler: Instance of GitHandler for repo access
    """
    def __init__(self, scanner, git_handler):
        super().__init__(scanner)
        #: The `GitHandler` class for accessing repo
        self.git = git_handler
        self.repo = git_handler.repo

    @staticmethod
    def branch_name(recipe):
        return f"auto_update_{recipe.reldir.replace('-', '_').replace('/', '_')}"

    @abc.abstractmethod
    def apply(self, recipe):  # placate pylint by reiterating abstrace method
        pass


class LoadFromBranch(GitFilter):
    """Loads `Recipe` from git repo

    If the recipe has an update branch, the file from the update branch
    will be read. Otherwise, the file will be read from the master branch.

    FIXME: Handle merged branches
           The catch here is that we use Squash-Merge on Github, so the
           commit in the branch won't actually be merged (as in accessible from
           the commit tree from master).
           Best idea I've got is to go by modification time.
    """
    async def apply(self, recipe: Recipe) -> bool:
        branch_name = self.branch_name(recipe)
        logger.debug("Loading %s from branch %s", recipe, branch_name)
        branch = self.git.get_branch(branch_name)
        if not branch:
            branch = self.git.get_branch("master")
        return recipe.load_from_string(
            self.git.read_from_branch(branch, recipe.path)
        )


class CommitToBranch(GitFilter):
    """Writes `Recipe` to git repo

    Arguments:
      upstream: Upstream remote (for pull)
      origin:   Origin remote (for push)
    """
    def __init__(self, scanner, git_handler, upstream='bioconda/bioconda-recipe'):
        super().__init__(scanner, git_handler)
        #: Make sure only one "thread" is meddling with repo
        self.git_sem = asyncio.Semaphore(1)
        #: Branch to restore after running
        self.prev_active_branch = self.repo.active_branch
        #: Remote upstream (for pulling)
        self.upstream = self.git.get_remote(upstream)
        logger.warning("Using remote %s: %s", self.upstream.name,
                       ",".join(self.upstream.urls))

        logger.warning("Checking out master")
        self.repo.heads["master"].checkout()
        logger.info("Pulling from %s: %s", self.upstream.name, list(self.upstream.urls))
        self.upstream.pull("master")

        #: commit from which branches should derive
        self.from_commit = self.upstream.fetch('master')[0].commit

    def finalize(self):
        """Restore previously checked out branch"""
        logger.warning("Switching back to %s", self.prev_active_branch.name)
        self.prev_active_branch.checkout()

    def prepare_branch(self, branch_name):
        if branch_name not in self.repo.heads:
            logger.info("Creating new branch %sq", branch_name)
            self.repo.create_head(branch_name, self.from_commit)
        logger.info("Checking out branch %s", branch_name)
        branch = self.repo.heads[branch_name]
        branch.checkout()
        self.upstream.pull("master")

    def commit_and_push_changes(self, recipe, branch_name):
        self.repo.index.add([recipe.path])
        if self.repo.index.diff("HEAD"):
            self.repo.index.commit(f"Update {recipe} to {recipe.version}")
            logger.info("Pushing branch %s", branch_name)
            self.repo.remotes["origin"].push(branch_name)
        else:
            logger.error("Nothing to commit?")

    async def apply(self, recipe: Recipe) -> bool:
        branch_name = self.branch_name(recipe)
        async with self.git_sem:
            self.prepare_branch(branch_name)
            async with aiofiles.open(recipe.path, "w", encoding="utf-8") as fd:
                await fd.write(recipe.dump())
            self.commit_and_push_changes(recipe, branch_name)
            asyncio.sleep(1)  # let push settle before going on
        self.scanner.stats["UPDATED"] += 1
        return True


class LoadRecipe(Filter):
    """Loads the Recipe from the filesystem"""
    async def apply(self, recipe: Recipe) -> bool:
        async with aiofiles.open(recipe.path, encoding="utf-8") as fd:
            return recipe.load_from_string(await fd.read())


class WriteRecipe(Filter):
    """Writes the Recipe to the filesystem"""
    async def apply(self, recipe: Recipe) -> bool:
        async with aiofiles.open(recipe.path, "w", encoding="utf-8") as fd:
            return await fd.write(recipe.dump())
        self.scanner.stats["UPDATED"] += 1
        return True


class CreatePullRequest(GitFilter):
    PULLS = "/repos/{user}/{repo}/pulls{/number}{?head,base}"
    ISSUES = "/repos/{user}/{repo}/issues{/number}"

    def __init__(self, scanner, git_handler, token: str,
                 to_user: str = "bioconda",
                 to_repo: str = "bioconda-recipes") -> None:
        super().__init__(scanner, git_handler)
        self.token = token
        self.var_default = {'user': to_user,
                            'repo': to_repo}
        self.gh: Optional[gh_aiohttp.GitHubAPI] = None
        self.user: Dict[Any, Any] = None
        self.from_user = ""

    async def async_init(self):
        """Create gidget GithubAPI object from session"""
        # GitHub asks for user-agent to be set to something they can contact
        # if need be.
        user_agent = "bioconda/bioconda-utils"
        self.gh = gh_aiohttp.GitHubAPI(self.scanner.session, user_agent,
                                       oauth_token=self.token)
        asyncio.sleep(1)  # let API settle
        self.user = await self.gh.getitem("/user")
        self.from_user = self.user["login"]

    async def get_prs(self,
                      from_branch: Optional[str] = None,
                      from_user: Optional[str] = None,
                      to_branch: Optional[str] = None,
                      number: Optional[int] = None) -> List[Dict[Any, Any]]:
        """Retrieve list of PRs

        Arguments:
          from_branch: Name of branch from which PR asks to pull
          from_user: Name of user/org in from which to pull
                     (default: from auth)
          to_branch: Name of branch into which to pull (default: master)
          number: PR number
        """
        var_data = copy(self.var_default)
        if not from_user:
            from_user = self.from_user
        if from_branch:
            if from_user:
                var_data['head'] = f"{from_user}:{from_branch}"
            else:
                var_data['head'] = from_branch
        if to_branch:
            var_data['base'] = to_branch
        if number:
            var_data['number'] = number

        return await self.gh.getitem(self.PULLS, var_data)

    async def create_pr(self, title: str,
                        recipe: Optional[Recipe] = None,
                        from_branch: Optional[str] = None,
                        from_user: Optional[str] = None,
                        to_branch: Optional[str] = "master",
                        body: Optional[str] = None,
                        body_template: Optional[str] = None,
                        maintainer_can_modify: bool = True) -> Dict[Any, Any]:
        """Create new PR

        Arguments:
          title: Title of new PR
          recipe: Recipe for which to create PR (fed into template)
          from_branch: Name of branch from which PR asks to pull
          from_user: Name of user/org in from which to pull
          to_branch: Name of branch into which to pull (default: master)
          body: Body text of PR
          body_template: Jinja2 template name for rendering body
          maintainer_can_modify: Whether to allow maintainer to modify from_branch
        """
        var_data = copy(self.var_default)
        if not from_user:
            from_user = self.from_user
        data = {'title': title,
                'body': '',
                'maintainer_can_modify': maintainer_can_modify}
        if body:
            data['body'] += body
        if body_template:
            template = utils.jinja.get_template(body_template)
            data['body'] += template.render({'r': recipe})
        if from_branch:
            if from_user:
                data['head'] = f"{from_user}:{from_branch}"
            else:
                data['head'] = from_branch
        if to_branch:
            data['base'] = to_branch

        logger.debug("PR data %s", data)
        return await self.gh.post(self.PULLS, var_data, data=data)

    async def modify_issue(self, number: int,
                           labels: Optional[List[str]]) -> Dict[Any, Any]:
        var_data = copy(self.var_default)
        var_data["number"] = str(number)
        data = {'labels': labels}
        return await self.gh.patch(self.ISSUES, var_data, data=data)

    async def apply(self, recipe):
        branch_name = self.branch_name(recipe)

        prs = await self.get_prs(from_branch=branch_name)
        if prs:
            for pr in prs:
                #head = pr["head"]["repo"]["full_name"]
                logger.warning("Found PR %i updating %s: %s", pr["number"],
                               recipe, pr["title"])
            return False

        pr = await self.create_pr(title=f"Update {recipe} to {recipe.version}",
                                  from_branch=branch_name,
                                  body_template="bump_pr.md",
                                  recipe=recipe)
        pr_number = pr["number"]
        if pr_number:
            await self.modify_issue(number=pr_number, labels=["autobump"])

        logger.info("Created PR %i updating %s to %s", pr_number, recipe, recipe.version)
        return True


class MaxUpdates(Filter):
    """Terminate loop after **max_updates** Recipes have been updated."""
    def __init__(self, scanner, max_updates: int = 0) -> None:
        super().__init__(scanner)
        self.max = max_updates
        self.count = 0
        logger.warning("Will exit after %s updated recipes", max_updates)

    async def apply(self, recipe):
        self.count += 1
        if self.max and self.count == self.max:
            logger.warning("Reached update limit %s", self.count)
            raise self.scanner.EndProcessing()


class HosterMeta(abc.ABCMeta):
    """Meta-Class for Hosters

    By making Hosters classes of a metaclass, rather than instances of a class,
    we leave the option to add functions to a Hoster.
    """

    hoster_types: List["HosterMeta"] = []

    def __new__(mcs, name, bases, attrs, **opts):
        """Creates Hoster classes

        - expands references among ``{var}_pattern`` attributes
        - compiles ``{var}_pattern`` attributes to ``{var}_re``
        - registers complete classes
        """
        typ = super().__new__(mcs, name, bases, attrs, **opts)

        if inspect.isabstract(typ):
            return typ
        mcs.hoster_types.append(typ)

        patterns = {attr.replace("_pattern", ""): getattr(typ, attr)
                    for attr in dir(typ) if attr.endswith("_pattern")}

        for pat in patterns:
            # expand pattern references:
            pattern = ""
            new_pattern = patterns[pat]
            while pattern != new_pattern:
                pattern = new_pattern
                new_pattern = re.sub(r"(\{\d+,?\d*\})", r"{\1}", pattern)
                new_pattern = new_pattern.format_map(patterns)
            patterns[pat] = pattern
            # fix duplicate capture groups:
            pattern = dedup_named_capture_group(pattern)
            # save parsed and compiled pattern
            setattr(typ, pat + "_pattern", pattern)
            setattr(typ, pat + "_re", re.compile(pattern))
            logger.debug("%s Pattern %s = %s", typ.__name__, pat, pattern)

        return typ

    @classmethod
    def select_hoster(mcs, url: str) -> Optional["Hoster"]:
        """Select `Hoster` able to handle **url**

        Returns: `Hoster` or `None`
        """
        logger.debug("Matching url '%s'", url)
        for hoster_type in mcs.hoster_types:
            hoster = hoster_type.try_make_hoster(url)
            if hoster:
                return hoster
        return None


class Hoster(metaclass=HosterMeta):
    """Hoster Baseclass"""

    #: matches upstream version
    #: - begins with a number
    #: - then only numbers, characters or one of -, +, ., :, ~
    #: - at most 31 characters length (to avoid matching checksums)
    version_pattern: str = r"(?P<version>\d[\da-zA-Z\-+\.:\~]{0,30})"

    #: matches archive file extensions
    ext_pattern: str = r"(?P<ext>(?i)\.(?:tar\.(?:xz|bz2|gz)|zip))"

    @property
    @abc.abstractmethod
    def url_pattern(self) -> str:
        "matches upstream package url"

    @property
    @abc.abstractmethod
    def link_pattern(self) -> str:
        "matches links on relase page"

    @property
    @abc.abstractmethod
    def releases_format(self) -> str:
        "format template for release page URL"

    def __init__(self, url: str, match: Match[str]) -> None:
        logger.debug("%s matched %s with %s", self.__class__.__name__, url, match.groupdict())

    @classmethod
    def try_make_hoster(cls, url: str) -> Optional["Hoster"]:
        """Creates hoster if **url** is matched by its **url_pattern**"""
        match = cls.url_re.search(url)
        if match:
            return cls(url, match)
        return None

    @classmethod
    @abc.abstractmethod
    def get_versions(cls, scanner: Scanner) -> List[Mapping[str, str]]:
        ""


class HrefParser(HTMLParser):
    """Extract link targets from HTML"""
    def __init__(self, link_re: Pattern[str]):
        super().__init__()
        self.link_re = link_re
        self.matches: List[Mapping[str, str]] = []

    def handle_starttag(self, tag: str, attrs: List[Tuple[str, str]]) -> None:
        if tag == "a":
            for key, val in attrs:
                if key == "href":
                    self.handle_a_href(val)
                    break

    def handle_a_href(self, href: str) -> None:
        match = self.link_re.search(href)
        if match:
            data = match.groupdict()
            data["href"] = href
            self.matches.append(data)

    def error(self, message: str) -> None:
        logger.debug("Error parsing HTML: %s", message)


class HTMLHoster(Hoster):
    """Base for Hosters handling release listings in HTML format"""

    def __init__(self, url: str, match: Match[str]) -> None:
        self.orig_match = match
        self.releases_url = self.releases_format.format(**match.groupdict())
        super().__init__(url, match)

    async def get_versions(self, scanner):
        exclude = set(["version"])
        vals = {key: val
                for key, val in self.orig_match.groupdict().items()
                if key not in exclude}
        link_pattern = replace_named_capture_group(self.link_pattern, vals)
        parser = HrefParser(re.compile(link_pattern))
        parser.feed(await scanner.get_text_from_url(self.releases_url))
        for match in parser.matches:
            match["link"] = urljoin(self.releases_url, match["href"])
            match["releases_url"] = self.releases_url
        return parser.matches


class OrderedHTMLHoster(HTMLHoster):
    """HTMLHoster for which we can expected newest releases at top

    The point isn't performance, but avoiding hassle with old versions
    which may follow different versioning schemes.
    E.g. 0.09 -> 0.10 -> 0.2 -> 0.2.1

    FIXME: If the current version is not in the list, that's likely
           a pathologic case. Should be handled somewhere.
    """

    async def get_versions(self, scanner):
        matches = await super().get_versions(scanner)
        if not matches:
            return matches
        for num, match in enumerate(matches):
            if match["version"] == self.orig_match["version"]:
                break
        else:  # version not in list
            return matches
        return matches[:num+1]


class GithubRelease(OrderedHTMLHoster):
    """Matches release artifacts uploaded to Github"""
    link_pattern = (r"/(?P<account>[\w\-]*)/(?P<project>[\w\-]*)/releases/download/"
                    r"v?{version}/(?P<fname>[^/]+{ext})")
    url_pattern = r"github.com{link}"
    releases_format = "https://github.com/{account}/{project}/releases"


class GithubTag(OrderedHTMLHoster):
    """Matches GitHub repository archives created automatically from tags"""
    link_pattern = r"/(?P<account>[\w\-]*)/(?P<project>[\w\-]*)/archive/v?{version}{ext}"
    url_pattern = r"github.com{link}"
    releases_format = "https://github.com/{account}/{project}/tags"


class Bioconductor(HTMLHoster):
    """Matches R packages hosted at Bioconductor"""
    link_pattern = r"/src/contrib/(?P<package>[^/]+)_{version}{ext}"
    url_pattern = r"bioconductor.org/packages/(?P<bioc>[\d\.]+)/bioc{link}"
    releases_format = "https://bioconductor.org/packages/{bioc}/bioc/html/{package}.html"


class DepotGalaxyProject(HTMLHoster):
    """Matches source backup urls created by cargo-port"""
    os_pattern = r"_(?P<os>src_all|linux_x86|darwin_x86)"
    link_pattern = r"(?P<package>[^/]+)_{version}{os}{ext}"
    url_pattern = r"depot.galaxyproject.org/software/(?P<package>[^/]+)/{link}"
    releases_format = "https://depot.galaxyproject.org/software/{package}/"


logger.info(f"Hosters loaded: %s", [h.__name__ for h in HosterMeta.hoster_types])<|MERGE_RESOLUTION|>--- conflicted
+++ resolved
@@ -150,14 +150,10 @@
 
     def __init__(self, recipe_dir, recipe_folder):
         if not recipe_dir.startswith(recipe_folder):
-<<<<<<< HEAD
             raise RuntimeError(
                 f"{recipe_folder} is not prefix of {recipe_dir}"
             )
-=======
-            raise RuntimeError(f"{recipe_folder} is not prefix of {recipe_dir}")
         #: path to recipe dir from CWD
->>>>>>> 39c8830f
         self.dir = recipe_dir
         #: path to folder containing recipes
         self.basedir = recipe_folder
